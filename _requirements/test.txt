coverage>=5.0
pytest>=6.0
pytest-cov
mypy==1.4.1

<<<<<<< HEAD
scikit-learn >=1.0.0, <1.2.3
torchmetrics >=0.8.0, <1.1.0
=======
scikit-learn >=1.0.0, <1.3.1
torchmetrics >=0.8.0, <0.12.0
>>>>>>> f18c37ae

torch >=1.11.0, <3.0.0<|MERGE_RESOLUTION|>--- conflicted
+++ resolved
@@ -3,12 +3,7 @@
 pytest-cov
 mypy==1.4.1
 
-<<<<<<< HEAD
-scikit-learn >=1.0.0, <1.2.3
+scikit-learn >=1.0.0, <1.3.1
 torchmetrics >=0.8.0, <1.1.0
-=======
-scikit-learn >=1.0.0, <1.3.1
-torchmetrics >=0.8.0, <0.12.0
->>>>>>> f18c37ae
 
 torch >=1.11.0, <3.0.0
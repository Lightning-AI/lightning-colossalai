coverage>=5.0
codecov>=2.1
pytest>=6.0
pytest-cov
mypy==1.0.1

<<<<<<< HEAD
scikit-learn >=1.0.0, <1.2.1
torchmetrics >=0.8.0, <0.11.0
=======
scikit-learn>=1.0.0, <1.2.2
>>>>>>> 72d469a7
<|MERGE_RESOLUTION|>--- conflicted
+++ resolved
@@ -4,9 +4,5 @@
 pytest-cov
 mypy==1.0.1
 
-<<<<<<< HEAD
-scikit-learn >=1.0.0, <1.2.1
-torchmetrics >=0.8.0, <0.11.0
-=======
-scikit-learn>=1.0.0, <1.2.2
->>>>>>> 72d469a7
+scikit-learn >=1.0.0, <1.2.2
+torchmetrics >=0.8.0, <0.11.0
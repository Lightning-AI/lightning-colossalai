--- conflicted
+++ resolved
@@ -12,11 +12,7 @@
 _PATH_REQUIRES = os.path.join(_PATH_ROOT, "_requirements")
 
 
-<<<<<<< HEAD
 def _load_py_module(fname, pkg="lightning_colossalai"):
-=======
-def _load_py_module(fname, pkg="pl_colossalai"):
->>>>>>> 951f328d
     spec = spec_from_file_location(os.path.join(pkg, fname), os.path.join(_PATH_SOURCE, pkg, fname))
     py = module_from_spec(spec)
     spec.loader.exec_module(py)
